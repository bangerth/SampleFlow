#include <iostream>
#include <fstream>
#include <valarray>

#include <sampleflow/producers/metropolis_hastings.h>
#include <sampleflow/filters/take_every_nth.h>
#include <sampleflow/filters/component_splitter.h>
#include <sampleflow/consumers/mean_value.h>
<<<<<<< HEAD
#include <sampleflow/consumers/covariance_matrix.h>
#include <sampleflow/consumers/spurious_autocovariance_dim_n.h>//Spuriuos autocovariance for not one dimensional sample
#include <sampleflow/consumers/acceptance_ratio.h>
#include <sampleflow/consumers/average_cosinus.h>
=======
#include <sampleflow/consumers/count_samples.h>
>>>>>>> fc9890d7
#include <sampleflow/consumers/histogram.h>
#include <sampleflow/consumers/maximum_probability_sample.h>
#include <sampleflow/consumers/stream_output.h>
#include <sampleflow/consumers/covariance_matrix.h>

namespace Test1
{
  using SampleType = double;


  double log_likelihood (const SampleType &x)
  {
    return std::log ( std::exp(-(x)*(x)/2));
  }


  SampleType perturb (const SampleType &x)
  {
    static std::mt19937 rng;
    static std::uniform_real_distribution<> uniform_distribution(-0.1,0.1);
    return x + uniform_distribution(rng);
  }



  void test ()
  {
    SampleFlow::Producers::MetropolisHastings<SampleType> mh_sampler;

    SampleFlow::Filters::TakeEveryNth<SampleType> take_every_nth (100);
    take_every_nth.connect_to_producer (mh_sampler);

    SampleFlow::Consumers::MeanValue<SampleType> mean_value;
    mean_value.connect_to_producer (take_every_nth);

<<<<<<< HEAD
   /*SampleFlow::Consumers::AutocovarianceDim1<SampleType> autocovariance_dim1(15);
    		autocovariance_dim1.connect_to_producer (take_every_nth);*/

    SampleFlow::Consumers::Histogram<SampleType> histogram (0.1, 5, 100,
        SampleFlow::Consumers::Histogram<SampleType>::SubdivisionScheme::logarithmic);
=======
    SampleFlow::Consumers::Histogram<SampleType> histogram (0.1, 5, 100);
>>>>>>> fc9890d7
    histogram.connect_to_producer (take_every_nth);

    SampleFlow::Consumers::MaximumProbabilitySample<SampleType> MAP_point;
    MAP_point.connect_to_producer (mh_sampler);

    std::ofstream samples ("samples.txt");
    SampleFlow::Consumers::StreamOutput<SampleType> stream_output(samples);
    stream_output.connect_to_producer(take_every_nth);


    mh_sampler.sample (0,
        &log_likelihood,
        &perturb,
        500000);

    std::cout << "Computed mean value: "
        << mean_value.get() << std::endl;

   /*std::cout << "Computed autocovariance matrix: "
               << autocovariance_dim1.get()(0,2) << ' '
               << autocovariance_dim1.get()(1,2) << ' '
               << autocovariance_dim1.get()(2,2) << ' '
               << autocovariance_dim1.get()(3,2) << ' '
               << autocovariance_dim1.get()(4,2) << ' '
               << autocovariance_dim1.get()(5,2) << ' '
               << autocovariance_dim1.get()(6,2) << ' '
               << autocovariance_dim1.get()(7,2) << ' '
               << autocovariance_dim1.get()(8,2) << ' '
               << autocovariance_dim1.get()(9,2)
               << std::endl;*/


    std::cout << "Computed MAP point: "
        << MAP_point.get().first << std::endl;

    histogram.write_gnuplot (std::ofstream("hist.txt"));
  }
}


namespace Test2
{
  using SampleType = std::valarray<double>;

  double log_likelihood (const SampleType &x)
  {
    double likelihood = 0;

    const double sigma = 0.1;

//    for (auto el : x)
//      likelihood += std::log ( std::exp(-(el)*(el)/2));

    for (unsigned int i=0; i<x.size(); ++i)
    	likelihood += -(x[i])*(x[i])/(2);

    return likelihood;
  }


  SampleType perturb (const SampleType &x)
  {
    static std::mt19937 rng;
    static std::uniform_real_distribution<> uniform_distribution(-2,2);
    static std::uniform_real_distribution<> tst_distribution(-0.00005,0.00005);

    SampleType y = x;

    for (unsigned int i=0; i<y.size(); ++i){
      if(i!=1) {
      y[i] += uniform_distribution(rng);
      } else {
      y[i] += tst_distribution(rng);
      }
    }
    return y;
  }


  void test ()
  {
    SampleFlow::Producers::MetropolisHastings<SampleType> mh_sampler;

    SampleFlow::Filters::TakeEveryNth<SampleType> take_every_nth (5);
    take_every_nth.connect_to_producer (mh_sampler);

    SampleFlow::Consumers::MeanValue<SampleType> mean_value;
    mean_value.connect_to_producer (take_every_nth);

    SampleFlow::Consumers::CovarianceMatrix<SampleType> covariance_matrix;
    covariance_matrix.connect_to_producer (take_every_nth);

    const unsigned int AC_length = 10;
    SampleFlow::Consumers::SpuriousAutocovariance<SampleType> autocovariance(AC_length);
    autocovariance.connect_to_producer (take_every_nth);

    SampleFlow::Consumers::AverageCosinus<SampleType> average_cosinus(AC_length);
    average_cosinus.connect_to_producer (take_every_nth);

    SampleFlow::Consumers::AcceptanceRatio<SampleType> acceptance_ratio;
    acceptance_ratio.connect_to_producer (mh_sampler);

//    SampleFlow::Consumers::Histogram<SampleType> histogram (0.1, 5, 100,
//        SampleFlow::Consumers::Histogram<SampleType>::SubdivisionScheme::logarithmic);
//    histogram.connect_to_producer (take_every_nth);

    SampleFlow::Consumers::MaximumProbabilitySample<SampleType> MAP_point;
    MAP_point.connect_to_producer (mh_sampler);

    std::ofstream samples ("samples.txt");
    SampleFlow::Consumers::StreamOutput<SampleType> stream_output(samples);
    stream_output.connect_to_producer(take_every_nth);

    mh_sampler.sample ({0,1},
        &log_likelihood,
        &perturb,
        100000);

    std::cout << "Computed mean value: "
        << mean_value.get()[0] << ' ' << mean_value.get()[1] << std::endl;

    std::cout << "Computed covariance matrix: "
        << covariance_matrix.get()(0,0) << ' '
        << covariance_matrix.get()(1,0) << ' '
        << covariance_matrix.get()(0,1) << ' '
        << covariance_matrix.get()(1,1)
        << std::endl;

    std::cout << "Computed spurious autocovariance vector: ";
    for (unsigned int k=0; k<std::min(AC_length, 10u); ++k)
    	std::cout << autocovariance.get()[k] << ' ';
    if (AC_length > 10)
    	std::cout << "...";
    std::cout << std::endl;

    std::cout << "Computed average cosinus vector: ";
    for (unsigned int k=0; k<std::min(AC_length, 10u); ++k)
    	std::cout << average_cosinus.get()[k] << ' ';
    if (AC_length > 10)
    	std::cout << "...";
    std::cout << std::endl;

    std::ofstream AC_file ("AC.txt");
    for (unsigned int k=0; k<AC_length; ++k)
    	AC_file << autocovariance.get()[k] << '\n';

    std::ofstream AvgCos_file ("AvgCos.txt");
        for (unsigned int k=0; k<AC_length; ++k)
        	AvgCos_file << average_cosinus.get()[k] << '\n';

    std::cout << "Computed MAP point: "
        << MAP_point.get().first[0] << ' ' << MAP_point.get().first[1] << std::endl;

    std::cout << "Computed Acceptance ratio: "
            << acceptance_ratio.get() << std::endl;

//    histogram.write_gnuplot (std::ofstream("hist.txt"));
  }
}



namespace Test3
{
  using SampleType = std::valarray<double>;

  class ReadFromFile : public SampleFlow::Producer<SampleType>
  {
    public:
      void
      read_from (std::istream &input);
  };


  void
  ReadFromFile::
  read_from (std::istream &input)
  {
    while (input)
      {
        double log_likelihood;
        unsigned independent_sample;
        std::valarray<double> sample(64);

        input >> log_likelihood >> independent_sample;
        for (auto &el : sample)
          input >> el;

        if (!input)
          return;

        this->issue_sample (sample,
        {{"relative log likelihood", boost::any(log_likelihood)}});
      }
  }


  void test (const std::string &base_name)
  {
    ReadFromFile reader;

    SampleFlow::Consumers::MeanValue<SampleType> mean_value;
    mean_value.connect_to_producer (reader);

    SampleFlow::Consumers::MaximumProbabilitySample<SampleType> MAP_point;
    MAP_point.connect_to_producer (reader);

    SampleFlow::Consumers::CountSamples<SampleType> sample_count;
    sample_count.connect_to_producer (reader);

    std::vector<SampleFlow::Filters::ComponentSplitter<SampleType>> component_splitters;
    std::vector<SampleFlow::Consumers::Histogram<SampleType::value_type>> histograms;
    component_splitters.reserve(64);
    histograms.reserve(64);
    for (unsigned int c=0; c<64; ++c)
      {
        component_splitters.emplace_back (c);
        component_splitters.back().connect_to_producer (reader);

        histograms.emplace_back(-3, 3, 1000, &exp10);
        histograms.back().connect_to_producer (component_splitters[c]);
      }

    std::cout << "Reading from <" << base_name << ".txt>" << std::endl;
    {
      std::ifstream input(base_name + ".txt");
      reader.read_from(input);
    }

    std::cout << "Number of samples: " << sample_count.get() << std::endl;

    {
      std::ofstream output (base_name + ".mean");
      for (const auto &el : mean_value.get())
        output << el << '\n';
    }

    {
      std::ofstream output (base_name + ".MAP");
      for (const auto &el : MAP_point.get().first)
        output << el << '\n';
    }

    for (unsigned int c=0; c<64; ++c)
      histograms[c].write_gnuplot (std::ofstream(base_name + ".histogram." + std::to_string(c)));
  }
}


int main (int argc, char **argv)
{
  Test2::test ();
  //  Test3::test (argv[1]);
}




<|MERGE_RESOLUTION|>--- conflicted
+++ resolved
@@ -6,19 +6,13 @@
 #include <sampleflow/filters/take_every_nth.h>
 #include <sampleflow/filters/component_splitter.h>
 #include <sampleflow/consumers/mean_value.h>
-<<<<<<< HEAD
-#include <sampleflow/consumers/covariance_matrix.h>
-#include <sampleflow/consumers/spurious_autocovariance_dim_n.h>//Spuriuos autocovariance for not one dimensional sample
-#include <sampleflow/consumers/acceptance_ratio.h>
-#include <sampleflow/consumers/average_cosinus.h>
-=======
 #include <sampleflow/consumers/count_samples.h>
->>>>>>> fc9890d7
 #include <sampleflow/consumers/histogram.h>
 #include <sampleflow/consumers/maximum_probability_sample.h>
 #include <sampleflow/consumers/stream_output.h>
 #include <sampleflow/consumers/covariance_matrix.h>
 
+
 namespace Test1
 {
   using SampleType = double;
@@ -26,7 +20,9 @@
 
   double log_likelihood (const SampleType &x)
   {
-    return std::log ( std::exp(-(x)*(x)/2));
+    return std::log ( std::exp(-(x-1.5)*(x-1.5)*10)
+    +
+    std::exp(-(x-0.5)*(x-0.5)*10));
   }
 
 
@@ -43,21 +39,13 @@
   {
     SampleFlow::Producers::MetropolisHastings<SampleType> mh_sampler;
 
-    SampleFlow::Filters::TakeEveryNth<SampleType> take_every_nth (100);
+    SampleFlow::Filters::TakeEveryNth<SampleType> take_every_nth (25);
     take_every_nth.connect_to_producer (mh_sampler);
 
     SampleFlow::Consumers::MeanValue<SampleType> mean_value;
     mean_value.connect_to_producer (take_every_nth);
 
-<<<<<<< HEAD
-   /*SampleFlow::Consumers::AutocovarianceDim1<SampleType> autocovariance_dim1(15);
-    		autocovariance_dim1.connect_to_producer (take_every_nth);*/
-
-    SampleFlow::Consumers::Histogram<SampleType> histogram (0.1, 5, 100,
-        SampleFlow::Consumers::Histogram<SampleType>::SubdivisionScheme::logarithmic);
-=======
     SampleFlow::Consumers::Histogram<SampleType> histogram (0.1, 5, 100);
->>>>>>> fc9890d7
     histogram.connect_to_producer (take_every_nth);
 
     SampleFlow::Consumers::MaximumProbabilitySample<SampleType> MAP_point;
@@ -71,25 +59,11 @@
     mh_sampler.sample (0,
         &log_likelihood,
         &perturb,
-        500000);
+        100000);
 
     std::cout << "Computed mean value: "
         << mean_value.get() << std::endl;
 
-   /*std::cout << "Computed autocovariance matrix: "
-               << autocovariance_dim1.get()(0,2) << ' '
-               << autocovariance_dim1.get()(1,2) << ' '
-               << autocovariance_dim1.get()(2,2) << ' '
-               << autocovariance_dim1.get()(3,2) << ' '
-               << autocovariance_dim1.get()(4,2) << ' '
-               << autocovariance_dim1.get()(5,2) << ' '
-               << autocovariance_dim1.get()(6,2) << ' '
-               << autocovariance_dim1.get()(7,2) << ' '
-               << autocovariance_dim1.get()(8,2) << ' '
-               << autocovariance_dim1.get()(9,2)
-               << std::endl;*/
-
-
     std::cout << "Computed MAP point: "
         << MAP_point.get().first << std::endl;
 
@@ -98,6 +72,7 @@
 }
 
 
+
 namespace Test2
 {
   using SampleType = std::valarray<double>;
@@ -108,11 +83,10 @@
 
     const double sigma = 0.1;
 
-//    for (auto el : x)
-//      likelihood += std::log ( std::exp(-(el)*(el)/2));
-
-    for (unsigned int i=0; i<x.size(); ++i)
-    	likelihood += -(x[i])*(x[i])/(2);
+    for (auto el : x)
+      likelihood += (std::log ( std::exp(-(el-1.5)*(el-1.5)/(2*sigma*sigma))
+                     +
+                     std::exp(-(el-0.5)*(el-0.5)/(2*sigma*sigma))));
 
     return likelihood;
   }
@@ -121,27 +95,23 @@
   SampleType perturb (const SampleType &x)
   {
     static std::mt19937 rng;
-    static std::uniform_real_distribution<> uniform_distribution(-2,2);
-    static std::uniform_real_distribution<> tst_distribution(-0.00005,0.00005);
+    static std::uniform_real_distribution<> uniform_distribution(-0.1,0.1);
 
     SampleType y = x;
 
-    for (unsigned int i=0; i<y.size(); ++i){
-      if(i!=1) {
-      y[i] += uniform_distribution(rng);
-      } else {
-      y[i] += tst_distribution(rng);
-      }
-    }
+    for (auto &el : y)
+      el += uniform_distribution(rng);
+
     return y;
   }
 
 
+
   void test ()
   {
     SampleFlow::Producers::MetropolisHastings<SampleType> mh_sampler;
 
-    SampleFlow::Filters::TakeEveryNth<SampleType> take_every_nth (5);
+    SampleFlow::Filters::TakeEveryNth<SampleType> take_every_nth (25);
     take_every_nth.connect_to_producer (mh_sampler);
 
     SampleFlow::Consumers::MeanValue<SampleType> mean_value;
@@ -149,16 +119,6 @@
 
     SampleFlow::Consumers::CovarianceMatrix<SampleType> covariance_matrix;
     covariance_matrix.connect_to_producer (take_every_nth);
-
-    const unsigned int AC_length = 10;
-    SampleFlow::Consumers::SpuriousAutocovariance<SampleType> autocovariance(AC_length);
-    autocovariance.connect_to_producer (take_every_nth);
-
-    SampleFlow::Consumers::AverageCosinus<SampleType> average_cosinus(AC_length);
-    average_cosinus.connect_to_producer (take_every_nth);
-
-    SampleFlow::Consumers::AcceptanceRatio<SampleType> acceptance_ratio;
-    acceptance_ratio.connect_to_producer (mh_sampler);
 
 //    SampleFlow::Consumers::Histogram<SampleType> histogram (0.1, 5, 100,
 //        SampleFlow::Consumers::Histogram<SampleType>::SubdivisionScheme::logarithmic);
@@ -171,10 +131,11 @@
     SampleFlow::Consumers::StreamOutput<SampleType> stream_output(samples);
     stream_output.connect_to_producer(take_every_nth);
 
-    mh_sampler.sample ({0,1},
+
+    mh_sampler.sample ({1,0},
         &log_likelihood,
         &perturb,
-        100000);
+        500000);
 
     std::cout << "Computed mean value: "
         << mean_value.get()[0] << ' ' << mean_value.get()[1] << std::endl;
@@ -186,33 +147,8 @@
         << covariance_matrix.get()(1,1)
         << std::endl;
 
-    std::cout << "Computed spurious autocovariance vector: ";
-    for (unsigned int k=0; k<std::min(AC_length, 10u); ++k)
-    	std::cout << autocovariance.get()[k] << ' ';
-    if (AC_length > 10)
-    	std::cout << "...";
-    std::cout << std::endl;
-
-    std::cout << "Computed average cosinus vector: ";
-    for (unsigned int k=0; k<std::min(AC_length, 10u); ++k)
-    	std::cout << average_cosinus.get()[k] << ' ';
-    if (AC_length > 10)
-    	std::cout << "...";
-    std::cout << std::endl;
-
-    std::ofstream AC_file ("AC.txt");
-    for (unsigned int k=0; k<AC_length; ++k)
-    	AC_file << autocovariance.get()[k] << '\n';
-
-    std::ofstream AvgCos_file ("AvgCos.txt");
-        for (unsigned int k=0; k<AC_length; ++k)
-        	AvgCos_file << average_cosinus.get()[k] << '\n';
-
     std::cout << "Computed MAP point: "
         << MAP_point.get().first[0] << ' ' << MAP_point.get().first[1] << std::endl;
-
-    std::cout << "Computed Acceptance ratio: "
-            << acceptance_ratio.get() << std::endl;
 
 //    histogram.write_gnuplot (std::ofstream("hist.txt"));
   }
@@ -311,8 +247,4 @@
 {
   Test2::test ();
   //  Test3::test (argv[1]);
-}
-
-
-
-
+}